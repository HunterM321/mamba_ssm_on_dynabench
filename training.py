--- conflicted
+++ resolved
@@ -122,17 +122,13 @@
 
 def train_loop(args, model, train_loader, val_loader):
 
-<<<<<<< HEAD
-    # Device and MSE loss
-    device = torch.device('cuda:0' if torch.cuda.is_available() else 'cpu')
-    criterion = torch.nn.MSELoss()
-=======
     apple_computer = False
     if apple_computer:
         device = torch.device('mps' if torch.backends.mps.is_available() else 'cpu')
     else:
         device = torch.device('cuda:0' if torch.cuda.is_available() else 'cpu')
->>>>>>> 29cbcd2a
+    
+    criterion = torch.nn.MSELoss()
 
     for epoch in range(args.epochs):    
             
